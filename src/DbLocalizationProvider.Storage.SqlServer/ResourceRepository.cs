// Copyright (c) Valdis Iljuconoks. All rights reserved.
// Licensed under Apache-2.0. See the LICENSE file in the project root for more information

using System;
using System.Collections.Generic;
using System.Globalization;
using System.Linq;
using System.Text;
using System.Threading.Tasks;
using DbLocalizationProvider.Abstractions;
using DbLocalizationProvider.Internal;
using DbLocalizationProvider.Logging;
using Microsoft.Data.SqlClient;
using Microsoft.Extensions.Options;

namespace DbLocalizationProvider.Storage.SqlServer;

/// <summary>
/// Repository for working with underlying MSSQL storage
/// </summary>
public class ResourceRepository : IResourceRepository
{
    private readonly bool _enableInvariantCultureFallback;
    private readonly ILogger _logger;

    /// <summary>
    /// Creates new instance of the class.
    /// </summary>
    /// <param name="configurationContext">Configuration settings.</param>
    public ResourceRepository(IOptions<ConfigurationContext> configurationContext)
    {
        _enableInvariantCultureFallback = configurationContext.Value.EnableInvariantCultureFallback;
        _logger = configurationContext.Value.Logger;
    }

    /// <summary>
    /// Gets all resources.
    /// </summary>
    /// <returns>List of resources</returns>
    public IEnumerable<LocalizationResource> GetAll()
    {
        try
        {
            using (var conn = new SqlConnection(Settings.DbContextConnectionString))
            {
                conn.Open();

                var cmd = new SqlCommand(@"
                    SELECT
                        r.Id,
                        r.ResourceKey,
                        r.Author,
                        r.FromCode,
                        r.IsHidden,
                        r.IsModified,
                        r.ModificationDate,
                        r.Notes,
                        t.Id as TranslationId,
                        t.Value as Translation,
                        t.Language,
                        t.ModificationDate as TranslationModificationDate
                    FROM [dbo].[LocalizationResources] r
                    LEFT JOIN [dbo].[LocalizationResourceTranslations] t ON r.Id = t.ResourceId",
                                         conn);

                var reader = cmd.ExecuteReader();
                var lookup = new Dictionary<string, LocalizationResource>();

                void CreateTranslation(SqlDataReader sqlDataReader, LocalizationResource localizationResource)
                {
                    if (!sqlDataReader.IsDBNull(sqlDataReader.GetOrdinal("TranslationId")))
                    {
                        localizationResource.Translations.Add(new LocalizationResourceTranslation
                        {
                            Id =
                                sqlDataReader.GetInt32(
                                    sqlDataReader.GetOrdinal("TranslationId")),
                            ResourceId = localizationResource.Id,
                            Value = sqlDataReader.GetStringSafe("Translation"),
                            Language =
                                sqlDataReader.GetStringSafe("Language") ?? string.Empty,
                            ModificationDate =
                                reader.GetDateTime(
                                    reader.GetOrdinal("TranslationModificationDate")),
                            LocalizationResource = localizationResource
                        });
                    }
                }

                while (reader.Read())
                {
                    var key = reader.GetString(reader.GetOrdinal(nameof(LocalizationResource.ResourceKey)));
                    if (lookup.TryGetValue(key, out var resource))
                    {
                        CreateTranslation(reader, resource);
                    }
                    else
                    {
                        var result = CreateResourceFromSqlReader(key, reader);
                        CreateTranslation(reader, result);
                        lookup.Add(key, result);
                    }
                }

                return lookup.Values;
            }
        }
        catch (Exception ex)
        {
            _logger?.Error("Failed to retrieve all resources.", ex);
            return Enumerable.Empty<LocalizationResource>();
        }
    }

    /// <summary>
    /// Gets resource by the key.
    /// </summary>
    /// <param name="resourceKey">The resource key.</param>
    /// <returns>Localized resource if found by given key</returns>
    /// <exception cref="ArgumentNullException">resourceKey</exception>
    public LocalizationResource GetByKey(string resourceKey)
    {
        if (resourceKey == null)
        {
            throw new ArgumentNullException(nameof(resourceKey));
        }

        try
        {
            using (var conn = new SqlConnection(Settings.DbContextConnectionString))
            {
                conn.Open();

                var cmd = new SqlCommand(@"
                    SELECT
                        r.Id,
                        r.Author,
                        r.FromCode,
                        r.IsHidden,
                        r.IsModified,
                        r.ModificationDate,
                        r.Notes,
                        t.Id as TranslationId,
                        t.Value as Translation,
                        t.Language,
                        t.ModificationDate as TranslationModificationDate
                    FROM [dbo].[LocalizationResources] r
                    LEFT JOIN [dbo].[LocalizationResourceTranslations] t ON r.Id = t.ResourceId
                    WHERE ResourceKey = @key",
                                         conn);
                cmd.Parameters.AddWithValue("key", resourceKey);

                var reader = cmd.ExecuteReader();

                if (!reader.Read())
                {
                    return null;
                }

                var result = CreateResourceFromSqlReader(resourceKey, reader);

                // read 1st translation
                // if TranslationId is NULL - there is no translations for given resource
                if (!reader.IsDBNull(reader.GetOrdinal("TranslationId")))
                {
                    result.Translations.Add(CreateTranslationFromSqlReader(reader, result));
                    while (reader.Read())
                    {
                        result.Translations.Add(CreateTranslationFromSqlReader(reader, result));
                    }
                }

                return result;
            }
        }
        catch (Exception ex)
        {
            _logger?.Error($"Failed to retrieve resource by key {resourceKey}.", ex);
            return null;
        }
    }

    /// <summary>
    /// Adds the translation for the resource.
    /// </summary>
    /// <param name="resource">The resource.</param>
    /// <param name="translation">The translation.</param>
    /// <exception cref="ArgumentNullException">
    /// resource
    /// or
    /// translation
    /// </exception>
    public void AddTranslation(LocalizationResource resource, LocalizationResourceTranslation translation)
    {
        if (resource == null)
        {
            throw new ArgumentNullException(nameof(resource));
        }

        if (translation == null)
        {
            throw new ArgumentNullException(nameof(translation));
        }

        using (var conn = new SqlConnection(Settings.DbContextConnectionString))
        {
            conn.Open();

            var cmd = new SqlCommand(
                "INSERT INTO [dbo].[LocalizationResourceTranslations] ([Language], [ResourceId], [Value], [ModificationDate]) VALUES (@language, @resourceId, @translation, @modificationDate)",
                conn);
            cmd.Parameters.AddWithValue("language", translation.Language);
            cmd.Parameters.AddWithValue("resourceId", translation.ResourceId);
            cmd.Parameters.AddWithValue("translation", translation.Value);
            cmd.Parameters.AddWithValue("modificationDate", translation.ModificationDate);

            cmd.ExecuteNonQuery();
        }
    }

    /// <summary>
    /// Updates the translation for the resource.
    /// </summary>
    /// <param name="resource">The resource.</param>
    /// <param name="translation">The translation.</param>
    /// <exception cref="ArgumentNullException">
    /// resource
    /// or
    /// translation
    /// </exception>
    public void UpdateTranslation(LocalizationResource resource, LocalizationResourceTranslation translation)
    {
        if (resource == null)
        {
            throw new ArgumentNullException(nameof(resource));
        }

        if (translation == null)
        {
            throw new ArgumentNullException(nameof(translation));
        }

        using (var conn = new SqlConnection(Settings.DbContextConnectionString))
        {
            conn.Open();

            var cmd = new SqlCommand(
                "UPDATE [dbo].[LocalizationResourceTranslations] SET [Value] = @translation, [ModificationDate] = @modificationDate WHERE [Id] = @id",
                conn);
            cmd.Parameters.AddWithValue("translation", translation.Value);
            cmd.Parameters.AddWithValue("id", translation.Id);
            cmd.Parameters.AddWithValue("modificationDate", DateTime.UtcNow);

            cmd.ExecuteNonQuery();
        }
    }

    /// <summary>
    /// Deletes the translation.
    /// </summary>
    /// <param name="resource">The resource.</param>
    /// <param name="translation">The translation.</param>
    /// <exception cref="ArgumentNullException">
    /// resource
    /// or
    /// translation
    /// </exception>
    public void DeleteTranslation(LocalizationResource resource, LocalizationResourceTranslation translation)
    {
        if (resource == null)
        {
            throw new ArgumentNullException(nameof(resource));
        }

        if (translation == null)
        {
            throw new ArgumentNullException(nameof(translation));
        }

        using (var conn = new SqlConnection(Settings.DbContextConnectionString))
        {
            conn.Open();

            var cmd = new SqlCommand("DELETE FROM [dbo].[LocalizationResourceTranslations] WHERE [Id] = @id", conn);
            cmd.Parameters.AddWithValue("id", translation.Id);

            cmd.ExecuteNonQuery();
        }
    }

    /// <summary>
    /// Updates the resource.
    /// </summary>
    /// <param name="resource">The resource.</param>
    /// <exception cref="ArgumentNullException">resource</exception>
    public void UpdateResource(LocalizationResource resource)
    {
        if (resource == null)
        {
            throw new ArgumentNullException(nameof(resource));
        }

        using (var conn = new SqlConnection(Settings.DbContextConnectionString))
        {
            conn.Open();

            var cmd = new SqlCommand(
                "UPDATE [dbo].[LocalizationResources] SET [IsModified] = @isModified, [ModificationDate] = @modificationDate, [Notes] = @notes WHERE [Id] = @id",
                conn);
            cmd.Parameters.AddWithValue("id", resource.Id);
            cmd.Parameters.AddWithValue("modificationDate", resource.ModificationDate);
            cmd.Parameters.AddWithValue("isModified", resource.IsModified);
            cmd.Parameters.AddWithValue("notes", (object)resource.Notes ?? DBNull.Value);

            cmd.ExecuteNonQuery();
        }
    }

    /// <summary>
    /// Deletes the resource.
    /// </summary>
    /// <param name="resource">The resource.</param>
    /// <exception cref="ArgumentNullException">resource</exception>
    public void DeleteResource(LocalizationResource resource)
    {
        if (resource == null)
        {
            throw new ArgumentNullException(nameof(resource));
        }

        using (var conn = new SqlConnection(Settings.DbContextConnectionString))
        {
            conn.Open();

            var cmd = new SqlCommand("DELETE FROM [dbo].[LocalizationResources] WHERE [Id] = @id", conn);
            cmd.Parameters.AddWithValue("id", resource.Id);

            cmd.ExecuteNonQuery();
        }
    }

    /// <summary>
    /// Deletes all resources. DANGEROUS!
    /// </summary>
    public void DeleteAllResources()
    {
        using (var conn = new SqlConnection(Settings.DbContextConnectionString))
        {
            conn.Open();

            var cmd = new SqlCommand("DELETE FROM [dbo].[LocalizationResourceTranslations]", conn);
            cmd.ExecuteNonQuery();

            cmd = new SqlCommand("DELETE FROM [dbo].[LocalizationResources]", conn);
            cmd.ExecuteNonQuery();
        }
    }

    /// <summary>
    /// Inserts the resource in database.
    /// </summary>
    /// <param name="resource">The resource.</param>
    /// <exception cref="ArgumentNullException">resource</exception>
    public void InsertResource(LocalizationResource resource)
    {
        if (resource == null)
        {
            throw new ArgumentNullException(nameof(resource));
        }

        using (var conn = new SqlConnection(Settings.DbContextConnectionString))
        {
            conn.Open();

            var cmd = new SqlCommand(
                "INSERT INTO [dbo].[LocalizationResources] ([ResourceKey], [Author], [FromCode], [IsHidden], [IsModified], [ModificationDate], [Notes]) OUTPUT INSERTED.ID VALUES (@resourceKey, @author, @fromCode, @isHidden, @isModified, @modificationDate, @notes)",
                conn);

            cmd.Parameters.AddWithValue("resourceKey", resource.ResourceKey);
            cmd.Parameters.AddWithValue("author", resource.Author ?? "unknown");
            cmd.Parameters.AddWithValue("fromCode", resource.FromCode);
            cmd.Parameters.AddWithValue("isHidden", resource.IsHidden);
            cmd.Parameters.AddWithValue("isModified", resource.IsModified);
            cmd.Parameters.AddWithValue("modificationDate", resource.ModificationDate);
            cmd.Parameters.AddSafeWithValue("notes", resource.Notes);

            // get inserted resource ID
            var resourcePk = (int)cmd.ExecuteScalar();

            // if there are also provided translations - execute those in the same connection also
            if (resource.Translations.Any())
            {
                foreach (var translation in resource.Translations)
                {
                    cmd = new SqlCommand(
                        "INSERT INTO [dbo].[LocalizationResourceTranslations] ([Language], [ResourceId], [Value], [ModificationDate]) VALUES (@language, @resourceId, @translation, @modificationDate)",
                        conn);
                    cmd.Parameters.AddWithValue("language", translation.Language);
                    cmd.Parameters.AddWithValue("resourceId", resourcePk);
                    cmd.Parameters.AddWithValue("translation", translation.Value);
                    cmd.Parameters.AddWithValue("modificationDate", resource.ModificationDate);

                    cmd.ExecuteNonQuery();
                }
            }
        }
    }

    /// <summary>
    /// Gets the available languages (reads in which languages translations are added).
    /// </summary>
    /// <param name="includeInvariant">if set to <c>true</c> [include invariant].</param>
    /// <returns></returns>
    public IEnumerable<CultureInfo> GetAvailableLanguages(bool includeInvariant)
    {
        try
        {
            using (var conn = new SqlConnection(Settings.DbContextConnectionString))
            {
                conn.Open();

                var cmd = new SqlCommand(
                    "SELECT DISTINCT [Language] FROM [dbo].[LocalizationResourceTranslations] WHERE [Language] <> ''",
                    conn);
                var reader = cmd.ExecuteReader();

                var result = new List<CultureInfo>();
                if (includeInvariant)
                {
                    result.Add(CultureInfo.InvariantCulture);
                }

                while (reader.Read())
                {
                    result.Add(new CultureInfo(reader.GetString(0)));
                }

                return result;
            }
        }
        catch (Exception ex)
        {
            _logger?.Error("Failed to retrieve all available languages.", ex);
            return Enumerable.Empty<CultureInfo>();
        }
    }

    /// <summary>
    /// Resets synchronization status of the resources.
    /// </summary>
    public void ResetSyncStatus()
    {
        using (var conn = new SqlConnection(Settings.DbContextConnectionString))
        {
            var cmd = new SqlCommand("UPDATE [dbo].[LocalizationResources] SET FromCode = 0", conn);

            conn.Open();
            cmd.ExecuteNonQuery();
            conn.Close();
        }
    }

    /// <summary>
    /// Registers discovered resources.
    /// </summary>
    /// <param name="discoveredResources">Collection of discovered resources during scanning process.</param>
    /// <param name="allResources">All existing resources (so you could compare and decide what script to generate).</param>
    /// <param name="flexibleRefactoringMode">Run refactored resource sync in flexible / relaxed mode (leave existing resources in db).</param>
    public void RegisterDiscoveredResources(
        ICollection<DiscoveredResource> discoveredResources,
        IEnumerable<LocalizationResource> allResources,
        bool flexibleRefactoringMode)
    {
        // split work queue by 400 resources each
        var groupedProperties = discoveredResources.SplitByCount(400);

        Parallel.ForEach(
            groupedProperties,
            group =>
            {
                var sb = new StringBuilder();
                sb.AppendLine("DECLARE @resourceId INT");

<<<<<<< HEAD
                    var refactoredResources = group.Where(r => !string.IsNullOrEmpty(r.OldResourceKey));
                    foreach (var refactoredResource in refactoredResources)
                    {
                        sb.Append($@"
        IF EXISTS(SELECT 1 FROM LocalizationResources WITH(NOLOCK) WHERE ResourceKey = '{refactoredResource.OldResourceKey}'{(flexibleRefactoringMode ? " AND NOT EXISTS(SELECT 1 FROM LocalizationResources WITH(NOLOCK) WHERE ResourceKey = '" + refactoredResource.Key + "')" : string.Empty)})
=======
                var refactoredResources = group.Where(r => !string.IsNullOrEmpty(r.OldResourceKey));
                foreach (var refactoredResource in refactoredResources)
                {
                    sb.Append($@"
        IF EXISTS(SELECT 1 FROM LocalizationResources WITH(NOLOCK) WHERE ResourceKey = '{refactoredResource.OldResourceKey}'){(flexibleRefactoringMode ? " AND NOT EXISTS(SELECT 1 FROM LocalizationResources WITH(NOLOCK) WHERE ResourceKey = '" + refactoredResource.Key + "'" : string.Empty)})
>>>>>>> fde44503
        BEGIN
            UPDATE dbo.LocalizationResources SET ResourceKey = '{refactoredResource.Key}', FromCode = 1 WHERE ResourceKey = '{refactoredResource.OldResourceKey}'
        END
        ");
                }

                foreach (var property in group)
                {
                    var existingResource = allResources.FirstOrDefault(r => r.ResourceKey == property.Key);

                    if (existingResource == null)
                    {
                        sb.Append($@"
        SET @resourceId = ISNULL((SELECT Id FROM LocalizationResources WHERE [ResourceKey] = '{property.Key}'), -1)
        IF (@resourceId = -1)
        BEGIN
            INSERT INTO LocalizationResources ([ResourceKey], ModificationDate, Author, FromCode, IsModified, IsHidden)
            VALUES ('{property.Key}', GETUTCDATE(), 'type-scanner', 1, 0, {Convert.ToInt32(property.IsHidden)})
            SET @resourceId = SCOPE_IDENTITY()");

                        // add all translations
                        foreach (var propertyTranslation in property.Translations)
                        {
                            sb.Append($@"
            INSERT INTO LocalizationResourceTranslations (ResourceId, [Language], [Value], [ModificationDate]) VALUES (@resourceId, '{propertyTranslation.Culture}', N'{propertyTranslation.Translation.Replace("'", "''")}', GETUTCDATE())");
                        }

                        sb.Append(@"
        END
        ");
                    }

                    if (existingResource != null)
                    {
                        sb.AppendLine(
                            $"UPDATE LocalizationResources SET FromCode = 1, IsHidden = {Convert.ToInt32(property.IsHidden)} where [Id] = {existingResource.Id}");

                        var invariantTranslation = property.Translations.FirstOrDefault(t => t.Culture == string.Empty);
                        if (invariantTranslation != null)
                        {
                            sb.AppendLine(
                                $"UPDATE LocalizationResourceTranslations SET [Value] = N'{invariantTranslation.Translation.Replace("'", "''")}' where ResourceId={existingResource.Id} AND [Language]='{invariantTranslation.Culture}'");
                        }

                        if (existingResource.IsModified.HasValue && !existingResource.IsModified.Value)
                        {
                            foreach (var propertyTranslation in property.Translations)
                            {
                                AddTranslationScript(existingResource, sb, propertyTranslation);
                            }
                        }
                    }
                }

                using var conn = new SqlConnection(Settings.DbContextConnectionString);
                var cmd = new SqlCommand(sb.ToString(), conn) { CommandTimeout = 60 };

                conn.Open();
                cmd.ExecuteNonQuery();
                conn.Close();
            });
    }

    private LocalizationResource CreateResourceFromSqlReader(string key, SqlDataReader reader)
    {
        return new LocalizationResource(key, _enableInvariantCultureFallback)
        {
            Id = reader.GetInt32(reader.GetOrdinal(nameof(LocalizationResource.Id))),
            Author = reader.GetStringSafe(nameof(LocalizationResource.Author)) ?? "unknown",
            FromCode = reader.GetBooleanSafe(nameof(LocalizationResource.FromCode)),
            IsHidden = reader.GetBooleanSafe(nameof(LocalizationResource.IsHidden)),
            IsModified = reader.GetBooleanSafe(nameof(LocalizationResource.IsModified)),
            ModificationDate = reader.GetDateTime(reader.GetOrdinal(nameof(LocalizationResource.ModificationDate))),
            Notes = reader.GetStringSafe(nameof(LocalizationResource.Notes))
        };
    }

    private LocalizationResourceTranslation CreateTranslationFromSqlReader(SqlDataReader reader, LocalizationResource result)
    {
        return new LocalizationResourceTranslation
        {
            Id = reader.GetInt32(reader.GetOrdinal("TranslationId")),
            ResourceId = result.Id,
            Value = reader.GetStringSafe("Translation"),
            Language = reader.GetStringSafe("Language") ?? string.Empty,
            ModificationDate = reader.GetDateTime(reader.GetOrdinal("TranslationModificationDate")),
            LocalizationResource = result
        };
    }

    private static void AddTranslationScript(
        LocalizationResource existingResource,
        StringBuilder buffer,
        DiscoveredTranslation resource)
    {
        var existingTranslation = existingResource.Translations.FirstOrDefault(t => t.Language == resource.Culture);
        if (existingTranslation == null)
        {
            buffer.Append($@"
        INSERT INTO [dbo].[LocalizationResourceTranslations] (ResourceId, [Language], [Value], [ModificationDate]) VALUES ({existingResource.Id}, '{resource.Culture}', N'{resource.Translation.Replace("'", "''")}', GETUTCDATE())");
        }
        else if (existingTranslation.Value == null || !existingTranslation.Value.Equals(resource.Translation))
        {
            buffer.Append($@"
        UPDATE [dbo].[LocalizationResourceTranslations] SET [Value] = N'{resource.Translation.Replace("'", "''")}' WHERE ResourceId={existingResource.Id} and [Language]='{resource.Culture}'");
        }
    }
}<|MERGE_RESOLUTION|>--- conflicted
+++ resolved
@@ -481,19 +481,11 @@
                 var sb = new StringBuilder();
                 sb.AppendLine("DECLARE @resourceId INT");
 
-<<<<<<< HEAD
                     var refactoredResources = group.Where(r => !string.IsNullOrEmpty(r.OldResourceKey));
                     foreach (var refactoredResource in refactoredResources)
                     {
                         sb.Append($@"
         IF EXISTS(SELECT 1 FROM LocalizationResources WITH(NOLOCK) WHERE ResourceKey = '{refactoredResource.OldResourceKey}'{(flexibleRefactoringMode ? " AND NOT EXISTS(SELECT 1 FROM LocalizationResources WITH(NOLOCK) WHERE ResourceKey = '" + refactoredResource.Key + "')" : string.Empty)})
-=======
-                var refactoredResources = group.Where(r => !string.IsNullOrEmpty(r.OldResourceKey));
-                foreach (var refactoredResource in refactoredResources)
-                {
-                    sb.Append($@"
-        IF EXISTS(SELECT 1 FROM LocalizationResources WITH(NOLOCK) WHERE ResourceKey = '{refactoredResource.OldResourceKey}'){(flexibleRefactoringMode ? " AND NOT EXISTS(SELECT 1 FROM LocalizationResources WITH(NOLOCK) WHERE ResourceKey = '" + refactoredResource.Key + "'" : string.Empty)})
->>>>>>> fde44503
         BEGIN
             UPDATE dbo.LocalizationResources SET ResourceKey = '{refactoredResource.Key}', FromCode = 1 WHERE ResourceKey = '{refactoredResource.OldResourceKey}'
         END
