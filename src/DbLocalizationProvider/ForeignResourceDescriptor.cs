// Copyright (c) Valdis Iljuconoks. All rights reserved.
// Licensed under Apache-2.0. See the LICENSE file in the project root for more information

using System;
using System.Collections.Generic;
using System.Linq;
using DbLocalizationProvider.Internal;

namespace DbLocalizationProvider
{
    /// <summary>
<<<<<<< HEAD
    ///     Use this class if you would like to include "foreign" types in scanning and resource discovery process.
    ///     Foreign resources here means types that are not decorated with either <see cref="LocalizedResourceAttribute" /> or
    ///     <see cref="LocalizedModelAttribute" /> attributes.
    ///     Foreign resources usually are located in assemblies to which you don't have access to the source code.
=======
    /// Use this class if you would like to include "foreign" types in scanning and resource discovery process.
    /// Foreign resources here means types that are not decorated with either <see cref="LocalizedResourceAttribute"/> or <see cref="LocalizedModelAttribute"/> attributes.
    /// Foreign resources usually are located in assemblies to which you don't have access to the source code and can't change to add required attributes.
>>>>>>> 0d7d9d75
    /// </summary>
    public class ForeignResourceDescriptor
    {
        /// <summary>
        /// Initializes a new instance of the <see cref="ForeignResourceDescriptor"/> class.
        /// </summary>
        /// <param name="target">The target.</param>
        /// <exception cref="ArgumentNullException">target</exception>
        public ForeignResourceDescriptor(Type target)
        {
            ResourceType = target ?? throw new ArgumentNullException(nameof(target));
        }

        public ForeignResourceDescriptor(Type target, bool includeComplexProperties)
        {
            ResourceType = target ?? throw new ArgumentNullException(nameof(target));
            IncludeComplexProperties = includeComplexProperties;
        }

        /// <summary>
        ///     Target type that contains resources (properties or fields).
        /// </summary>
        public Type ResourceType { get; }

        /// <summary>
        /// This is handy in cases when you don't have access to source code of the resource class (which is obvious in foreign resources case) and want to include complex properties as resources.
        /// Then just add foreign resource descriptor with this flag set to <c>true</c>.
        /// </summary>
        public bool IncludeComplexProperties { get; }
    }

    /// <summary>
    ///Static extension class
    /// </summary>
    public static class ICollectionOfForeignResourceDescriptorExtensions
    {
        /// <summary>
        /// Adds the specified type to the foreign resource collection.
        /// </summary>
        /// <param name="collection">The foreign resource collection.</param>
        /// <param name="target">The foreign resource class.</param>
        /// <returns>The same list to support API chaining</returns>
        public static ICollection<ForeignResourceDescriptor> Add(this ICollection<ForeignResourceDescriptor> collection, Type target)
        {
            collection.Add(new ForeignResourceDescriptor(target));

            return collection;
        }

        /// <summary>
        /// Adds the specified type to the foreign resource collection.
        /// </summary>
        /// <typeparam name="T">Type of the foreign resource</typeparam>
        /// <param name="collection">The foreign resource collection.</param>
        /// <returns>The same list to support API chaining</returns>
        public static ICollection<ForeignResourceDescriptor> Add<T>(this ICollection<ForeignResourceDescriptor> collection)
        {
            collection.Add(new ForeignResourceDescriptor(typeof(T)));

            return collection;
        }

        /// <summary>
        /// Adds range of specified types to the foreign resource collection.
        /// </summary>
        /// <param name="collection">The collection of foreign resources.</param>
        /// <param name="targets">The list of foreign resource types.</param>
        public static void AddRange(this ICollection<ForeignResourceDescriptor> collection, IEnumerable<Type> targets)
        {
            targets.ForEach(t => collection.Add(new ForeignResourceDescriptor(t)));
        }

        public static ForeignResourceDescriptor Get(this ICollection<ForeignResourceDescriptor> collection, Type target)
        {
            return collection.FirstOrDefault(_ => _.ResourceType == target);
        }
    }
}<|MERGE_RESOLUTION|>--- conflicted
+++ resolved
@@ -9,21 +9,15 @@
 namespace DbLocalizationProvider
 {
     /// <summary>
-<<<<<<< HEAD
     ///     Use this class if you would like to include "foreign" types in scanning and resource discovery process.
     ///     Foreign resources here means types that are not decorated with either <see cref="LocalizedResourceAttribute" /> or
     ///     <see cref="LocalizedModelAttribute" /> attributes.
     ///     Foreign resources usually are located in assemblies to which you don't have access to the source code.
-=======
-    /// Use this class if you would like to include "foreign" types in scanning and resource discovery process.
-    /// Foreign resources here means types that are not decorated with either <see cref="LocalizedResourceAttribute"/> or <see cref="LocalizedModelAttribute"/> attributes.
-    /// Foreign resources usually are located in assemblies to which you don't have access to the source code and can't change to add required attributes.
->>>>>>> 0d7d9d75
     /// </summary>
     public class ForeignResourceDescriptor
     {
         /// <summary>
-        /// Initializes a new instance of the <see cref="ForeignResourceDescriptor"/> class.
+        ///     Initializes a new instance of the <see cref="ForeignResourceDescriptor" /> class.
         /// </summary>
         /// <param name="target">The target.</param>
         /// <exception cref="ArgumentNullException">target</exception>
@@ -32,6 +26,12 @@
             ResourceType = target ?? throw new ArgumentNullException(nameof(target));
         }
 
+        /// <summary>
+        ///     Initializes a new instance of the <see cref="ForeignResourceDescriptor" /> class.
+        /// </summary>
+        /// <param name="target">The target.</param>
+        /// <param name="includeComplexProperties">if set to <c>true</c> [include complex properties].</param>
+        /// <exception cref="ArgumentNullException">target</exception>
         public ForeignResourceDescriptor(Type target, bool includeComplexProperties)
         {
             ResourceType = target ?? throw new ArgumentNullException(nameof(target));
@@ -44,19 +44,20 @@
         public Type ResourceType { get; }
 
         /// <summary>
-        /// This is handy in cases when you don't have access to source code of the resource class (which is obvious in foreign resources case) and want to include complex properties as resources.
-        /// Then just add foreign resource descriptor with this flag set to <c>true</c>.
+        ///     This is handy in cases when you don't have access to source code of the resource class (which is obvious in foreign
+        ///     resources case) and want to include complex properties as resources.
+        ///     Then just add foreign resource descriptor with this flag set to <c>true</c>.
         /// </summary>
         public bool IncludeComplexProperties { get; }
     }
 
     /// <summary>
-    ///Static extension class
+    ///     Static extension class
     /// </summary>
     public static class ICollectionOfForeignResourceDescriptorExtensions
     {
         /// <summary>
-        /// Adds the specified type to the foreign resource collection.
+        ///     Adds the specified type to the foreign resource collection.
         /// </summary>
         /// <param name="collection">The foreign resource collection.</param>
         /// <param name="target">The foreign resource class.</param>
@@ -69,7 +70,7 @@
         }
 
         /// <summary>
-        /// Adds the specified type to the foreign resource collection.
+        ///     Adds the specified type to the foreign resource collection.
         /// </summary>
         /// <typeparam name="T">Type of the foreign resource</typeparam>
         /// <param name="collection">The foreign resource collection.</param>
@@ -82,7 +83,7 @@
         }
 
         /// <summary>
-        /// Adds range of specified types to the foreign resource collection.
+        ///     Adds range of specified types to the foreign resource collection.
         /// </summary>
         /// <param name="collection">The collection of foreign resources.</param>
         /// <param name="targets">The list of foreign resource types.</param>
@@ -91,6 +92,12 @@
             targets.ForEach(t => collection.Add(new ForeignResourceDescriptor(t)));
         }
 
+        /// <summary>
+        ///     Gets the specified foreign resource type.
+        /// </summary>
+        /// <param name="collection">The collection of foreign resource types.</param>
+        /// <param name="target">The target.</param>
+        /// <returns></returns>
         public static ForeignResourceDescriptor Get(this ICollection<ForeignResourceDescriptor> collection, Type target)
         {
             return collection.FirstOrDefault(_ => _.ResourceType == target);
