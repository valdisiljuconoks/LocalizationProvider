--- conflicted
+++ resolved
@@ -239,13 +239,8 @@
 
     private string JoinPrefixAndKey(string prefix, string key, string separator)
     {
-<<<<<<< HEAD
-        return _context.EnableLegacyMode() && prefix.StartsWith("/", StringComparison.OrdinalIgnoreCase)
+        return _context.Value.EnableLegacyMode() && prefix.StartsWith("/", StringComparison.OrdinalIgnoreCase)
             ? prefix.JoinNonEmpty(prefix.EndsWith("/", StringComparison.OrdinalIgnoreCase) ? string.Empty : "/", key)
-=======
-        return _context.Value.EnableLegacyMode() && prefix.StartsWith("/")
-            ? prefix.JoinNonEmpty(prefix.EndsWith("/") ? string.Empty : "/", key)
->>>>>>> 78360351
             : prefix.JoinNonEmpty(separator, key);
     }
 }