--- conflicted
+++ resolved
@@ -1,27 +1,5 @@
-<<<<<<< HEAD
 // Copyright (c) Valdis Iljuconoks. All rights reserved.
 // Licensed under Apache-2.0. See the LICENSE file in the project root for more information
-=======
-﻿// Copyright (c) 2019 Valdis Iljuconoks.
-// Permission is hereby granted, free of charge, to any person
-// obtaining a copy of this software and associated documentation
-// files (the "Software"), to deal in the Software without
-// restriction, including without limitation the rights to use,
-// copy, modify, merge, publish, distribute, sublicense, and/or sell
-// copies of the Software, and to permit persons to whom the
-// Software is furnished to do so, subject to the following
-// conditions:
-// The above copyright notice and this permission notice shall be
-// included in all copies or substantial portions of the Software.
-// THE SOFTWARE IS PROVIDED "AS IS", WITHOUT WARRANTY OF ANY KIND,
-// EXPRESS OR IMPLIED, INCLUDING BUT NOT LIMITED TO THE WARRANTIES
-// OF MERCHANTABILITY, FITNESS FOR A PARTICULAR PURPOSE AND
-// NONINFRINGEMENT. IN NO EVENT SHALL THE AUTHORS OR COPYRIGHT
-// HOLDERS BE LIABLE FOR ANY CLAIM, DAMAGES OR OTHER LIABILITY,
-// WHETHER IN AN ACTION OF CONTRACT, TORT OR OTHERWISE, ARISING
-// FROM, OUT OF OR IN CONNECTION WITH THE SOFTWARE OR THE USE OR
-// OTHER DEALINGS IN THE SOFTWARE.
->>>>>>> 0d7d9d75
 
 using System;
 using System.Collections.Concurrent;
@@ -80,8 +58,7 @@
 
             var result = buffer.Where(t => t.IsIncluded()).ToList();
 
-<<<<<<< HEAD
-            foreach (var property in buffer.Where(t => !t.IsSimpleType))
+            foreach(var property in buffer.Where(t => t.IsComplex()))
             {
                 if (!property.IsSimpleType)
                 {
@@ -91,12 +68,6 @@
                             $"Property `{property.PropertyName}` in `{target.FullName}` has the same return type as enclosing class. This will result in StackOverflowException. Consider adding [Ignore] attribute.");
                     }
 
-=======
-            foreach(var property in buffer.Where(t => t.IsComplex()))
-            {
-                // scan deeper only if returned type of property is not simple and not the same as declaring type (otherwise stack overflow will happen)
-                if(!property.IsSimpleType && property.ReturnType != property.Info.DeclaringType)
->>>>>>> 0d7d9d75
                     result.AddRange(ScanResources(property.DeclaringType, property.Key, typeScanner));
                 }
             }
