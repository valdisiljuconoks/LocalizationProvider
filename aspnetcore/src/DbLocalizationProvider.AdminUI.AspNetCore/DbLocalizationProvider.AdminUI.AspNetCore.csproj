﻿<Project Sdk="Microsoft.NET.Sdk.Razor">
  <PropertyGroup>
    <TargetFramework>net9.0</TargetFramework>
    <Nullable>enable</Nullable>
<<<<<<< HEAD
    <Version>9.0.0</Version>
    <PackageVersion>9.0.0</PackageVersion>
    <AssemblyVersion>9.0.0.0</AssemblyVersion>
    <FileVersion>9.0.0.0</FileVersion>
=======
    <Version>8.2.4</Version>
    <PackageVersion>8.2.4</PackageVersion>
    <AssemblyVersion>8.2.4.0</AssemblyVersion>
    <FileVersion>8.2.4.0</FileVersion>
>>>>>>> 5cc41565
    <Authors>Valdis Iljuconoks, https://tech-fellow.eu</Authors>
    <Company>Valdis Iljuconoks, https://tech-fellow.eu</Company>
    <Product>DbLocalizationProvider</Product>
    <GenerateDocumentationFile>true</GenerateDocumentationFile>
    <Description>Database driven localization provider. Admin UI for Asp.Net Core apps.</Description>
    <Copyright>Tech Fellow Consulting, Copyright © 2024</Copyright>
    <PackageProjectUrl>https://github.com/valdisiljuconoks/localizationprovider/aspnetcore/</PackageProjectUrl>
    <RepositoryUrl>https://github.com/valdisiljuconoks/localizationprovider/</RepositoryUrl>
    <PackageTags>Localization Provider DbLocalization DbLocalizationProvider LocalizationProvider Database Driven AdminUI AspNetCore NetCore</PackageTags>
    <PackageId>LocalizationProvider.AdminUI.AspNetCore</PackageId>
    <PackageRequireLicenseAcceptance>false</PackageRequireLicenseAcceptance>
    <GeneratePackageOnBuild>true</GeneratePackageOnBuild>
    <SignAssembly>true</SignAssembly>
    <AssemblyOriginatorKeyFile>..\..\..\strongname.snk</AssemblyOriginatorKeyFile>
    <PackageReadmeFile>README.md</PackageReadmeFile>
    <PublishRepositoryUrl>true</PublishRepositoryUrl>
    <EmbedUntrackedSources>true</EmbedUntrackedSources>
    <IncludeSymbols>true</IncludeSymbols>
    <SymbolPackageFormat>snupkg</SymbolPackageFormat>
    <PackageLicenseExpression>Apache-2.0</PackageLicenseExpression>
    <AddRazorSupportForMvc>true</AddRazorSupportForMvc>
  </PropertyGroup>

  <ItemGroup>
    <Content Remove="package-lock.json" />
    <Content Remove="package.json" />
  </ItemGroup>

  <ItemGroup>
    <None Include="package-lock.json" />
    <None Include="package.json" />
  </ItemGroup>

  <ItemGroup>
    <FrameworkReference Include="Microsoft.AspNetCore.App" />
    <PackageReference Include="Microsoft.SourceLink.GitHub" Version="8.0.0" PrivateAssets="All" />
  </ItemGroup>

  <ItemGroup>
    <ProjectReference Include="..\..\..\common\src\DbLocalizationProvider.AdminUI.Models\DbLocalizationProvider.AdminUI.Models.csproj" />
    <ProjectReference Include="..\..\..\common\src\DbLocalizationProvider.Abstractions\DbLocalizationProvider.Abstractions.csproj" />
    <ProjectReference Include="..\..\..\common\src\DbLocalizationProvider\DbLocalizationProvider.csproj" />
    <ProjectReference Include="..\DbLocalizationProvider.AspNetCore\DbLocalizationProvider.AspNetCore.csproj" />
  </ItemGroup>

  <ItemGroup>
    <AssemblyAttribute Include="System.Runtime.CompilerServices.InternalsVisibleTo">
      <_Parameter1>$(AssemblyName).Tests, PublicKey=002400000480000094000000060200000024000052534131000400000100010061f7a9aa02c1a525f7e914f39ac8901fc05fbdbad295b3c3b17e168fb3e70818c453da4f6ccec386f92038352e2b040a393ea85e631a3da420d92ca1b39cd346a9d2bbe8ef5374d7eec997c7a2a2a93e7ce45a554efe561cadb6f10b86072b79d732729a8f3d43756e6f52c28543ed2ab2822e3dcc99ec25fe5f17bb02976fc0</_Parameter1>
    </AssemblyAttribute>
  </ItemGroup>

  <ItemGroup>
    <_AssetsItems Include="$(SolutionDir)\src\DbLocalizationProvider.AdminUI.AspNetCore\wwwroot\**\*.*" />
  </ItemGroup>

  <ItemGroup>
    <_AssetsItems Remove="wwwroot\css\fontawesome.solid.min.css" />
  </ItemGroup>

  <Target Name="CopyAssets" AfterTargets="Build">
    <Copy SourceFiles="@(_AssetsItems)" DestinationFolder="..\..\tests\DbLocalizationProvider.Core.AspNetSample\wwwroot\_content\DbLocalizationProvider.AdminUI.AspNetCore\%(RecursiveDir)" />
  </Target>

  <ItemGroup>
    <None Include="..\\..\\..\\README.md" Pack="true" PackagePath="\" />
  </ItemGroup>

  <Target Name="PrepublishScript" BeforeTargets="PrepareForPublish">
    <ItemGroup>
      <DocFile Include="bin\$(Configuration)\$(TargetFramework)\*.xml" />
    </ItemGroup>
    <Copy SourceFiles="@(DocFile)" DestinationFolder="$(PublishDir)" SkipUnchangedFiles="false" />
  </Target>

</Project><|MERGE_RESOLUTION|>--- conflicted
+++ resolved
@@ -2,17 +2,10 @@
   <PropertyGroup>
     <TargetFramework>net9.0</TargetFramework>
     <Nullable>enable</Nullable>
-<<<<<<< HEAD
     <Version>9.0.0</Version>
     <PackageVersion>9.0.0</PackageVersion>
     <AssemblyVersion>9.0.0.0</AssemblyVersion>
     <FileVersion>9.0.0.0</FileVersion>
-=======
-    <Version>8.2.4</Version>
-    <PackageVersion>8.2.4</PackageVersion>
-    <AssemblyVersion>8.2.4.0</AssemblyVersion>
-    <FileVersion>8.2.4.0</FileVersion>
->>>>>>> 5cc41565
     <Authors>Valdis Iljuconoks, https://tech-fellow.eu</Authors>
     <Company>Valdis Iljuconoks, https://tech-fellow.eu</Company>
     <Product>DbLocalizationProvider</Product>
