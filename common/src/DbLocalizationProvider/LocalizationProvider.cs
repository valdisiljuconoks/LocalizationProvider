--- conflicted
+++ resolved
@@ -9,7 +9,6 @@
 using DbLocalizationProvider.Abstractions;
 using DbLocalizationProvider.Internal;
 using DbLocalizationProvider.Queries;
-using DbLocalizationProvider.Sync;
 using Microsoft.Extensions.Options;
 
 namespace DbLocalizationProvider;
@@ -22,10 +21,6 @@
     private readonly ExpressionHelper _expressionHelper;
     private readonly FallbackLanguagesCollection _fallbackCollection;
     private readonly ResourceKeyBuilder _keyBuilder;
-<<<<<<< HEAD
-=======
-    private readonly IQueryExecutor _queryExecutor;
->>>>>>> 5bf4dc03
     private readonly ReflectionConverter _reflectionConverter;
     private readonly IResourceService _resourceService;
 
