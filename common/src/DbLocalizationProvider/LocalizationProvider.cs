// Copyright (c) Valdis Iljuconoks. All rights reserved.
// Licensed under Apache-2.0. See the LICENSE file in the project root for more information

using System;
using System.Collections.Generic;
using System.Globalization;
using System.Linq;
using System.Linq.Expressions;
using System.Text.RegularExpressions;
using DbLocalizationProvider.Abstractions;
using DbLocalizationProvider.Internal;
using DbLocalizationProvider.Queries;
using DbLocalizationProvider.Sync;
using Microsoft.Extensions.Options;

namespace DbLocalizationProvider;

/// <summary>
/// Main class to use when resource translation is needed.
/// </summary>
public partial class LocalizationProvider : ILocalizationProvider
{
    private readonly ExpressionHelper _expressionHelper;
    private readonly FallbackLanguagesCollection _fallbackCollection;
    private readonly ResourceKeyBuilder _keyBuilder;
    internal readonly IQueryExecutor _queryExecutor;
    private readonly ScanState _scanState;
    private readonly ReflectionConverter _reflectionConverter;

    /// <summary>
    /// Creates new localization provider with all the required settings and services injected.
    /// </summary>
    /// <param name="keyBuilder">
    /// Key builder (with help of <paramref name="expressionHelper" /> this dependency will help to translate from lambda
    /// expression to resource key as string).
    /// </param>
    /// <param name="expressionHelper">Can walk lambda expressions and return string representation of the expression.</param>
    /// <param name="context">ConfigurationContext (fallback language collection will be used from this).</param>
    /// <param name="queryExecutor">Small utility robot to help with queries.</param>
    /// <param name="scanState">Scanner state.</param>
    public LocalizationProvider(
        ResourceKeyBuilder keyBuilder,
        ExpressionHelper expressionHelper,
        IOptions<ConfigurationContext> context,
        IQueryExecutor queryExecutor,
        ScanState scanState)
    {
        _keyBuilder = keyBuilder;
        _expressionHelper = expressionHelper;
        _fallbackCollection = context.Value._fallbackCollection;
        _queryExecutor = queryExecutor;
        _scanState = scanState;

<<<<<<< HEAD
        _converter = new JsonConverter(_queryExecutor, _scanState);
        _serializer = new JsonSerializer
        {
            ContractResolver = new StaticPropertyContractResolver()
        };
=======
        _reflectionConverter = new ReflectionConverter(_queryExecutor, _scanState, _keyBuilder);
>>>>>>> e1e9f67f
    }

    /// <summary>
    /// Gets translation for the resource with specific key.
    /// </summary>
    /// <param name="resourceKey">Key of the resource to look translation for.</param>
    /// <returns>Translation for the resource with specific key.</returns>
    /// <remarks><see cref="CultureInfo.CurrentUICulture" /> is used as language.</remarks>
    public virtual string GetString(string resourceKey)
    {
        return GetString(resourceKey, _queryExecutor.Execute(new GetCurrentUICulture.Query()));
    }

    /// <summary>
    /// Gets translation for the resource with specific key.
    /// </summary>
    /// <param name="resourceKey">Key of the resource to look translation for.</param>
    /// <param name="culture">
    /// If you want to get translation for other language as <see cref="CultureInfo.CurrentUICulture" />,
    /// then specify that language here.
    /// </param>
    /// <returns>Translation for the resource with specific key.</returns>
    public virtual string GetString(string resourceKey, CultureInfo culture)
    {
        return GetStringByCulture(resourceKey, culture);
    }

    /// <summary>
    /// Gets translation for the resource (reference to the resource is specified as lambda expression).
    /// </summary>
    /// <param name="resource">Lambda expression for the resource.</param>
    /// <param name="formatArguments">
    /// If you have placeholders in translation to replace to - use this argument to specify those.
    /// </param>
    /// <returns>Translation for the resource with specific key.</returns>
    /// <remarks><see cref="CultureInfo.CurrentUICulture" /> is used as language.</remarks>
    public virtual string GetString(Expression<Func<object>> resource, params object[] formatArguments)
    {
        return GetStringByCulture(resource, _queryExecutor.Execute(new GetCurrentUICulture.Query()), formatArguments);
    }

    /// <summary>
    /// Gets translation for the resource (reference to the resource is specified as lambda expression).
    /// </summary>
    /// <param name="resource">Lambda expression for the resource.</param>
    /// <param name="culture">
    /// If you want to get translation for other language as <see cref="CultureInfo.CurrentUICulture" />,
    /// then specific that language here.
    /// </param>
    /// <param name="formatArguments">
    /// If you have placeholders in translation to replace to - use this argument to specify those.
    /// </param>
    /// <returns>Translation for the resource with specific key.</returns>
    public virtual string GetString(Expression<Func<object>> resource, CultureInfo culture, params object[] formatArguments)
    {
        return GetStringByCulture(resource, culture, formatArguments);
    }

    /// <summary>
    /// Gets key and translations for the specified culture.
    /// </summary>
    /// <param name="culture">
    /// If you want to get translation for other language as <see cref="CultureInfo.CurrentUICulture" />,
    /// then specify that language here.
    /// </param>
    /// <returns>Translation for the resource with specific key.</returns>
    public virtual IDictionary<string, string> GetStringsByCulture(CultureInfo culture)
    {
        if (culture == null)
        {
            throw new ArgumentNullException(nameof(culture));
        }

        var localizationResources = _queryExecutor.Execute(new GetAllResources.Query());
        var translationDictionary =
            localizationResources.ToDictionary(res => res.ResourceKey, res => res.Translations.ByLanguage(culture, true));

        return translationDictionary;
    }

    /// <summary>
    /// Gets translation for the resource (reference to the resource is specified as lambda expression).
    /// </summary>
    /// <param name="resource">Lambda expression for the resource.</param>
    /// <param name="culture">
    /// If you want to get translation for other language as <see cref="CultureInfo.CurrentUICulture" />, then specific
    /// that language here.
    /// </param>
    /// <param name="formatArguments">
    /// If you have placeholders in translation to replace to - use this argument to specify those.
    /// </param>
    /// <returns>Translation for the resource with specific key.</returns>
    public virtual string GetStringByCulture(
        Expression<Func<object>> resource,
        CultureInfo culture,
        params object[] formatArguments)
    {
        if (resource == null)
        {
            throw new ArgumentNullException(nameof(resource));
        }

        var resourceKey = _expressionHelper.GetFullMemberName(resource);

        return GetStringByCulture(resourceKey, culture, formatArguments);
    }

    /// <summary>
    /// Gets translation for the resource with specific key.
    /// </summary>
    /// <param name="resourceKey">Key of the resource to look translation for.</param>
    /// <param name="culture">
    /// If you want to get translation for other language as <see cref="CultureInfo.CurrentUICulture" />,
    /// then specify that language here.
    /// </param>
    /// <param name="formatArguments">
    /// If you have placeholders in translation to replace to - use this argument to specify
    /// those.
    /// </param>
    /// <returns>Translation for the resource with specific key.</returns>
    public virtual string GetStringByCulture(string resourceKey, CultureInfo culture, params object[] formatArguments)
    {
        if (string.IsNullOrWhiteSpace(resourceKey))
        {
            throw new ArgumentNullException(nameof(resourceKey));
        }

        if (culture == null)
        {
            throw new ArgumentNullException(nameof(culture));
        }

        var resourceValue = _queryExecutor.Execute(new GetTranslation.Query(resourceKey, culture));
        if (resourceValue == null)
        {
            return null;
        }

        try
        {
            return Format(resourceValue, formatArguments);
        }
        catch (Exception)
        {
            // TODO: log
        }

        return resourceValue;
    }

    /// <summary>
    /// Give a type to this method and it will return instance of the type but translated
    /// </summary>
    /// <typeparam name="T">Type of the target class you want to translate</typeparam>
    /// <returns>Translated class based on <see cref="CultureInfo.CurrentUICulture" /> language</returns>
    public T Translate<T>()
    {
        return Translate<T>(_queryExecutor.Execute(new GetCurrentUICulture.Query()));
    }

    /// <summary>
    /// Give a type to this method, and it will return instance of the type but translated
    /// </summary>
    /// <typeparam name="T">Type of the target class you want to translate</typeparam>
    /// <param name="language">Language to use during translation</param>
    /// <returns>Translated class</returns>
    public T Translate<T>(CultureInfo language)
    {
        return _reflectionConverter.Convert<T>(language.Name, _fallbackCollection);
    }

    /// <summary>
    /// Translates the specified enum with some formatting arguments (if needed).
    /// </summary>
    /// <param name="target">The enum to translate.</param>
    /// <param name="formatArguments">The format arguments.</param>
    /// <returns>Translated enum values</returns>
    public string Translate(Enum target, params object[] formatArguments)
    {
        return TranslateByCulture(target, _queryExecutor.Execute(new GetCurrentUICulture.Query()), formatArguments);
    }

    /// <summary>
    /// Translates the specified enum with some formatting arguments (if needed).
    /// </summary>
    /// <param name="target">The enum to translate.</param>
    /// <param name="culture">The culture.</param>
    /// <param name="formatArguments">The format arguments.</param>
    /// <returns>Translated enum values</returns>
    /// <exception cref="ArgumentNullException">
    /// target
    /// or
    /// culture
    /// </exception>
    public string TranslateByCulture(Enum target, CultureInfo culture, params object[] formatArguments)
    {
        if (target == null)
        {
            throw new ArgumentNullException(nameof(target));
        }

        if (culture == null)
        {
            throw new ArgumentNullException(nameof(culture));
        }

        var resourceKey = _keyBuilder.BuildResourceKey(target.GetType(), target.ToString());

        return GetStringByCulture(resourceKey, culture, formatArguments);
    }

    /// <inheritdoc />
    public string GetStringWithInvariantFallback(Expression<Func<object>> resource, params object[] formatArguments)
    {
        if (resource == null)
        {
            throw new ArgumentNullException(nameof(resource));
        }

        var resourceKey = _expressionHelper.GetFullMemberName(resource);
        var culture = _queryExecutor.Execute(new GetCurrentUICulture.Query());
        var resourceValue = _queryExecutor.Execute(new GetTranslation.Query(resourceKey, culture) { FallbackToInvariant = true });

        return Format(resourceValue, formatArguments);
    }

    /// <summary>
    /// Gets translation for the resource (reference to the resource is specified as lambda expression).
    /// </summary>
    /// <param name="resource">Lambda expression for the resource.</param>
    /// <param name="attribute">
    /// Type of the custom attribute (registered in
    /// <see cref="ConfigurationContext.CustomAttributes" /> collection).
    /// </param>
    /// <param name="formatArguments">
    /// If you have placeholders in translation to replace to - use this argument to specify
    /// those.
    /// </param>
    /// <returns>Translation for the resource with specific key.</returns>
    /// <remarks><see cref="CultureInfo.CurrentUICulture" /> is used as language.</remarks>
    public virtual string GetString(Expression<Func<object>> resource, Type attribute, params object[] formatArguments)
    {
        return GetStringByCulture(resource, attribute, _queryExecutor.Execute(new GetCurrentUICulture.Query()), formatArguments);
    }

    /// <summary>
    /// Gets translation for the resource (reference to the resource is specified as lambda expression).
    /// </summary>
    /// <param name="resource">Lambda expression for the resource.</param>
    /// <param name="attribute">
    /// Type of the custom attribute (registered in
    /// <see cref="ConfigurationContext.CustomAttributes" /> collection).
    /// </param>
    /// <param name="culture">
    /// If you want to get translation for other language as <see cref="CultureInfo.CurrentUICulture" />,
    /// then specific that language here.
    /// </param>
    /// <param name="formatArguments">
    /// If you have placeholders in translation to replace to - use this argument to specify
    /// those.
    /// </param>
    /// <returns>Translation for the resource with specific key in language specified  in <paramref name="culture" />.</returns>
    public virtual string GetStringByCulture(
        Expression<Func<object>> resource,
        Type attribute,
        CultureInfo culture,
        params object[] formatArguments)
    {
        if (resource == null)
        {
            throw new ArgumentNullException(nameof(resource));
        }

        var resourceKey = _expressionHelper.GetFullMemberName(resource);
        resourceKey = _keyBuilder.BuildResourceKey(resourceKey, attribute);

        return GetStringByCulture(resourceKey, culture, formatArguments);
    }

    /// <summary>
    /// Converts a localized resource dictionary to a translated dictionary based on the specified type.
    /// </summary>
    /// <typeparam name="T">The type to retrieve localized resources for.</typeparam>
    /// <returns>A dictionary containing the localized resources translated to the current culture.</returns>
    /// <exception cref="ArgumentException">Thrown when the object does not have a LocalizedResourceAttribute.</exception>
    public IDictionary<string, string> ToDictionary<T>()
    {
        return ToDictionary(typeof(T));
    }

    /// <summary>
    /// Converts a localized resource dictionary to a translated dictionary based on the specified type.
    /// </summary>
    /// <typeparam name="T">The type to retrieve localized resources for.</typeparam>
    /// <param name="culture">Culture to get translations in.</param>
    /// <returns>A dictionary containing the localized resources translated to the current culture.</returns>
    /// <exception cref="ArgumentException">Thrown when the object does not have a LocalizedResourceAttribute.</exception>
    public IDictionary<string, string> ToDictionary<T>(CultureInfo culture)
    {
        return ToDictionary(typeof(T), culture);
    }

    /// <summary>
    /// Converts a localized resource dictionary to a translated dictionary based on the specified type.
    /// </summary>
    /// <param name="type">The type to retrieve localized resources for.</param>
    /// <returns>A dictionary containing the localized resources translated to the current culture.</returns>
    /// <exception cref="ArgumentException">Thrown when the object does not have a LocalizedResourceAttribute.</exception>
    public IDictionary<string, string> ToDictionary(Type type)
    {
        return ToDictionary(type, _queryExecutor.Execute(new GetCurrentUICulture.Query()));
    }

    /// <summary>
    /// Converts a localized resource dictionary to a translated dictionary based on the specified type.
    /// </summary>
    /// <param name="type">The type to retrieve localized resources for.</param>
    /// <param name = "culture" > Culture to get translations in.</param>
    /// <returns>A dictionary containing the localized resources translated to the current culture.</returns>
    /// <exception cref="ArgumentException">Thrown when the object does not have a LocalizedResourceAttribute.</exception>
    public IDictionary<string, string> ToDictionary(Type type, CultureInfo culture)
    {
        _ = Attribute.GetCustomAttribute(type, typeof(LocalizedResourceAttribute)) ?? throw new ArgumentException($"Object needs to have a {nameof(LocalizedResourceAttribute)} to be converted");

        return GetLocalizedResourceTranslations(type, culture)
            .ToDictionary(k => k.Key, v => v.Value);
    }

    internal IEnumerable<KeyValuePair<string, string>> GetLocalizedResourceTranslations(Type type, CultureInfo culture)
    {
        foreach (var property in type.GetProperties())
        {
            if (property.IsHidden())
            {
                continue;
            }

            var resourceKey = _keyBuilder.BuildResourceKey(type, property.Name);

            yield return new(property.Name, GetString(resourceKey, culture));
        }
    }

    internal static string Format(string message, params object[] formatArguments)
    {
        if (formatArguments == null || !formatArguments.Any())
        {
            return message;
        }

        // check if first element is not scalar - format with named placeholders
        var first = formatArguments.First();

        return !first.GetType().IsSimpleType()
            ? FormatWithAnonymousObject(message, first)
            : string.Format(message, formatArguments);
    }

    private static string FormatWithAnonymousObject(string message, object model)
    {
        var type = model.GetType();
        if (type == typeof(string))
        {
            return string.Format(message, model);
        }

        const char Prefix = '{';
        const char Postfix = '}';
        if (!message.Contains(Prefix) || !message.Contains(Postfix))
        {
            return message;
        }

        var properties = type.GetProperties();

        ReadOnlySpan<char> tmp = message;

        // The rest of the method is based on https://stackoverflow.com/a/74391485/11963 (Licensed under CC BY-SA 4.0)
        // we store the occurrences in the queue while calculating the length of the final string
        // so we don't have to search for them the 2nd time later
        var occurrences = new Queue<(int at, int task)>();
        var offset = 0;
        var resultLength = tmp.Length;

        int prefixIndex;
        while ((prefixIndex = tmp.IndexOf(Prefix)) != -1)
        {
            (int at, int task) next = (prefixIndex, -1);
            for (var i = 0; i < properties.Length; i++)
            {
                // we expect the postfix to be at this place
                var postfixIndex = prefixIndex + properties[i].Name.Length + 1;
                if (tmp.Length > postfixIndex // check that we don't cross the bounds
                    && tmp[postfixIndex] == Postfix // check that the postfix IS were we expect it to be
                    && tmp.Slice(prefixIndex + 1, postfixIndex - prefixIndex - 1).SequenceEqual(properties[i].Name)) // compare all the characters in between the delimiters
                {
                    next.task = i;
                    break;
                }
            }

            if (next.task == -1)
            {
                // this delimiter character is just part of the string, so skip it
                tmp = tmp[(prefixIndex + 1)..];
                offset += prefixIndex + 1;
                continue;
            }

            var newStart = next.at + properties[next.task].Name.Length + 2;
            tmp = tmp[newStart..];

            occurrences.Enqueue((next.at + offset, next.task));
            offset += newStart;

            resultLength += (properties[next.task].GetValue(model)?.ToString()?.Length ?? 0) - properties[next.task].Name.Length - 2;
        }

        var result = string.Create(resultLength, (message, model, properties, occurrences), (chars, state) =>
        {
            var message = state.message;
            var model = state.model;
            var replaceTasks = state.properties;
            var occurrences = state.occurrences;

            var position = 0;

            ReadOnlySpan<char> origin = message;
            var lastStart = 0;

            while (occurrences.Count != 0)
            {
                var next = occurrences.Dequeue();

                var value = replaceTasks[next.task].GetValue(model)?.ToString();
                if (value is null)
                {
                    continue;
                }

                origin[lastStart..next.at].CopyTo(chars[position..]);
                value.CopyTo(chars[(position + next.at - lastStart)..]);
                position += next.at - lastStart + value.Length;
                lastStart = next.at + replaceTasks[next.task].Name.Length + 2;
            }

            origin[lastStart..].CopyTo(chars[position..]);
        });

        return result;
    }
}<|MERGE_RESOLUTION|>--- conflicted
+++ resolved
@@ -51,15 +51,13 @@
         _queryExecutor = queryExecutor;
         _scanState = scanState;
 
-<<<<<<< HEAD
-        _converter = new JsonConverter(_queryExecutor, _scanState);
-        _serializer = new JsonSerializer
-        {
-            ContractResolver = new StaticPropertyContractResolver()
-        };
-=======
+        // _converter = new JsonConverter(_queryExecutor, _scanState);
+        // _serializer = new JsonSerializer
+        // {
+        //     ContractResolver = new StaticPropertyContractResolver()
+        // };
+
         _reflectionConverter = new ReflectionConverter(_queryExecutor, _scanState, _keyBuilder);
->>>>>>> e1e9f67f
     }
 
     /// <summary>
